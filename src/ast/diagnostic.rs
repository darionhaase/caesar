--- conflicted
+++ resolved
@@ -136,7 +136,7 @@
     ) -> &StoredFile {
         let file = self.files.iter_mut().find(|file| {
             if let SourceFilePath::Lsp(ident) = &file.path {
-                &ident.uri != &document_id.uri
+                ident.uri != document_id.uri
             } else {
                 true
             }
@@ -151,13 +151,8 @@
         }
     }
 
-<<<<<<< HEAD
     pub fn get(&self, file_id: FileId) -> Option<&Arc<StoredFile>> {
         assert_ne!(file_id.0, 0);
-=======
-    pub fn get(&self, file_id: FileId) -> Option<&StoredFile> {
-        assert_ne!(file_id, FileId::DUMMY);
->>>>>>> cd06d796
         self.files.get((file_id.0 - 1) as usize)
     }
 
