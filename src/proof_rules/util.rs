//! Shared utility functions for proof rules

use std::cell::RefCell;

use num::ToPrimitive;

use crate::{
    ast::{
        DeclKind, DeclRef, Direction, Expr, ExprBuilder, ExprData, ExprKind, FileId, Ident,
        LitKind, Param, ProcDecl, Shared, Span, SpanVariant, Spanned, Stmt, StmtKind, Symbol,
        TyKind, VarDecl, VarKind,
    },
    tyctx::TyCtx,
};

use super::ProcInfo;

<<<<<<< HEAD
/// Encode the given specification
pub fn encode_spec(
    span: Span,
    pre: &Expr,
    post: &Expr,
    variables: Vec<Ident>,
    direction: Direction,
) -> Vec<Stmt> {
    vec![
        Spanned::new(span, StmtKind::Assert(direction, pre.clone())),
        Spanned::new(span, StmtKind::Havoc(direction, variables)),
        Spanned::new(span, StmtKind::Validate(direction)),
        Spanned::new(span, StmtKind::Assume(direction, post.clone())),
    ]
}

/// Encode the extend step in k-induction and bmc recursively for k times:
///
=======
/// Encode the extend step in k-induction and bmc recursively for k times
>>>>>>> e139b8b3
/// # Arguments
/// * `span` - The span of the new generated statement
/// * `inner_stmt` - A While statement to be encoded
/// * `k` - How many times the loop will be extended
/// * `invariant` - The invariant which will be used in assert statements
/// * `direction` - The direction of the statements in the extend
/// * `next_iter` - Parameter necessary for the recursion
pub fn encode_extend(
    span: Span,
    inner_stmt: &Stmt,
    k: u128,
    invariant: &Expr,
    direction: Direction,
    next_iter: Vec<Stmt>,
) -> Vec<Stmt> {
    if k == 0 {
        return next_iter;
    }
    let next_iter = encode_extend(span, inner_stmt, k - 1, invariant, direction, next_iter);
    vec![
        Spanned::new(span, StmtKind::Assert(direction, invariant.clone())),
        encode_iter(span, inner_stmt, next_iter).unwrap(),
    ]
}

/// Encode the extend step in bmc recursively for k times:
///
/// # Arguments
/// * `span` - The span of the new generated statement
/// * `inner_stmt` - A While statement to be encoded
/// * `k` - How many times the loop will be extended
/// * `next_iter` - Parameter necessary for the recursion
pub fn encode_unroll(span: Span, inner_stmt: &Stmt, k: u128, next_iter: Vec<Stmt>) -> Vec<Stmt> {
    if k == 0 {
        return next_iter;
    }
    let next_iter = encode_unroll(span, inner_stmt, k - 1, next_iter);
    vec![encode_iter(span, inner_stmt, next_iter).unwrap()]
}

/// Encode one iteration of a while loop with an if then else statement
pub fn encode_iter(span: Span, stmt: &Stmt, next_iter: Vec<Stmt>) -> Option<Stmt> {
    if let StmtKind::While(expr, body) = &stmt.node {
        let mut next_body = body.clone();
        next_body.extend(next_iter);
        return Some(Spanned::new(
            span,
            StmtKind::If(expr.clone(), next_body, vec![]),
        ));
    };
    None
}

/// Constant program which always evaluates to the given expression
pub fn hey_const(span: Span, expr: &Expr, direction: Direction, tcx: &TyCtx) -> Vec<Stmt> {
    let builder = ExprBuilder::new(span);
    let extreme_lit = match direction {
        Direction::Up => builder.top_lit(tcx.spec_ty()),
        Direction::Down => builder.bot_lit(tcx.spec_ty()),
    };
    vec![
        Spanned::new(span, StmtKind::Assert(direction, expr.clone())),
        Spanned::new(span, StmtKind::Assume(direction, extreme_lit)),
    ]
}

pub fn new_ident_with_name(tcx: &TyCtx, ty: &TyKind, span: Span, name: &str) -> Ident {
    let new_ident = Ident {
        name: Symbol::intern(name),
        span,
    };

    // If the init_variable is not already defined.
    if tcx.get(new_ident).is_none() {
        let var_decl = VarDecl {
            name: new_ident,
            ty: ty.clone(),
            kind: VarKind::Input,
            init: None,
            span,
            created_from: None,
        };
        let decl = DeclRef::new(var_decl);
        tcx.declare(DeclKind::VarDecl(decl));
    }

    new_ident
}

/// Get the init versions of the given idents and declare them
pub fn get_init_idents(tcx: &TyCtx, span: Span, idents: &[Ident]) -> Vec<Ident> {
    let mut new_idents = vec![];
    for ident in idents.iter() {
        let ty = match tcx.get(*ident).unwrap().as_ref() {
            DeclKind::VarDecl(var_ref) => var_ref.borrow().ty.clone(),
            _ => panic!(),
        };

        let new_name = format!("init_{}", ident.name.to_owned());
        let new_ident = Ident {
            name: Symbol::intern(&new_name),
            span: ident.span.variant(SpanVariant::Encoding),
        };
        new_idents.push(new_ident);

        // If the init_variable is not already defined.
        if tcx.get(new_ident).is_none() {
            let var_decl = VarDecl {
                name: new_ident,
                ty: ty.clone(),
                kind: VarKind::Input,
                init: None,
                span,
                created_from: Some(*ident),
            };
            let decl = DeclRef::new(var_decl);
            tcx.declare(DeclKind::VarDecl(decl.clone()));
        }
    }

    new_idents
}

/// Construct multiple [`StmtKind::Assign`] expressions sequentially
pub fn multiple_assign(span: Span, lhses: Vec<Ident>, rhses: Vec<Expr>) -> Vec<Stmt> {
    assert_eq!(lhses.len(), rhses.len());
    let mut buf: Vec<Stmt> = vec![];
    lhses.iter().zip(rhses).for_each(|(lhs, rhs)| {
        let stmt = Spanned::new(span, StmtKind::Assign(vec![*lhs], rhs));
        buf.push(stmt);
    });
    buf
}

/// Construct an variable [`Expr`] from the given [`Ident`]
pub fn ident_to_expr(tcx: &TyCtx, span: Span, ident: Ident) -> Expr {
    let ty = match tcx.get(ident).unwrap().as_ref() {
        DeclKind::VarDecl(var_ref) => var_ref.borrow().ty.clone(),
        _ => panic!(),
    };
    Shared::new(ExprData {
        kind: ExprKind::Var(ident),
        ty: Some(ty),
        span,
    })
}

/// Construct an expression from the given expression
/// in which all variables given in the variables input are replaced by init versions of the corresponding variable
pub fn to_init_expr(tcx: &TyCtx, span: Span, expr: &Expr, variables: &[Ident]) -> Expr {
    let builder = ExprBuilder::new(span);

    // Construct "init_{}" versions of variables in the invariant parameters and transform them into expressions
    let init_expressions: Vec<Expr> = get_init_idents(tcx, span, variables)
        .iter()
        .map(|ident| ident_to_expr(tcx, span, *ident))
        .collect();

    // To substitute the variables with init versions, create a mapping by zipping the two vectors
    let init_mapping: Vec<(Ident, Expr)> =
        variables.iter().copied().zip(init_expressions).collect();

    // Construct the version of the invariant with all variables substituted by init versions
    let new_expr: Expr = builder.subst(expr.clone(), init_mapping);

    new_expr
}

/// Construct and declare a [`DeclKind::ProcDecl`] instance with the given arguments
pub fn generate_proc(
    span: Span,
    proc_info: ProcInfo,
    base_proc_ident: Ident,
    tcx: &TyCtx,
) -> DeclKind {
    // construct the name of the new procedure by appending the proc name to the base proc name
    let ident = Ident::with_dummy_span(Symbol::intern(
        format!("{}_{}", base_proc_ident.name, proc_info.name).as_str(),
    ));
    // get a fresh ident to avoid name conflicts
    let name = tcx.fresh_ident(ident, ident.span.variant(SpanVariant::Encoding));

    let decl = DeclKind::ProcDecl(DeclRef::new(ProcDecl {
        direction: proc_info.direction,
        // TODO: replace the dummy span with a proper span
        name,
        inputs: Spanned::new(span, proc_info.inputs),
        outputs: Spanned::new(span, proc_info.outputs),
        spec: proc_info.spec,
        body: RefCell::new(Some(proc_info.body)),
        span,
        calculus: None,
    }));

    tcx.declare(decl.clone());

    decl
}

pub fn one_arg(args: &[Expr]) -> [&Expr; 1] {
    if let [a] = args {
        [a]
    } else {
        unreachable!()
    }
}

pub fn mut_one_arg(args: &mut [Expr]) -> [&mut Expr; 1] {
    if let [a] = args {
        [a]
    } else {
        unreachable!()
    }
}

pub fn two_args(args: &[Expr]) -> [&Expr; 2] {
    if let [a, b] = args {
        [a, b]
    } else {
        unreachable!()
    }
}

pub fn mut_two_args(args: &mut [Expr]) -> [&mut Expr; 2] {
    if let [ref mut a, ref mut b] = args {
        [a, b]
    } else {
        unreachable!()
    }
}

pub fn three_args(args: &[Expr]) -> [&Expr; 3] {
    if let [a, b, c] = args {
        [a, b, c]
    } else {
        unreachable!()
    }
}

pub fn mut_three_args(args: &mut [Expr]) -> [&mut Expr; 3] {
    if let [a, b, c] = args {
        [a, b, c]
    } else {
        unreachable!()
    }
}

pub fn four_args(args: &[Expr]) -> [&Expr; 4] {
    if let [a, b, c, d] = args {
        [a, b, c, d]
    } else {
        unreachable!()
    }
}

pub fn mut_four_args(args: &mut [Expr]) -> [&mut Expr; 4] {
    if let [a, b, c, d] = args {
        [a, b, c, d]
    } else {
        unreachable!()
    }
}

pub fn five_args(args: &[Expr]) -> [&Expr; 5] {
    if let [a, b, c, d, e] = args {
        [a, b, c, d, e]
    } else {
        unreachable!()
    }
}

pub fn mut_five_args(args: &mut [Expr]) -> [&mut Expr; 5] {
    if let [ref mut a, ref mut b, ref mut c, ref mut d, ref mut e] = args {
        [a, b, c, d, e]
    } else {
        unreachable!()
    }
}

pub fn lit_f64(expr: &Expr) -> f64 {
    if let ExprKind::Lit(lit) = &expr.kind {
        match &lit.node {
            LitKind::Frac(value) => {
                return value.to_f64().unwrap();
            }
            LitKind::UInt(value) => {
                return *value as f64;
            }
            _ => return 0.0,
        }
    };
    unreachable!()
}

pub fn lit_u128(expr: &Expr) -> u128 {
    if let ExprKind::Lit(lit) = &expr.kind {
        if let LitKind::UInt(value) = &lit.node {
            return *value;
        }
    };
    unreachable!()
}

/// Construct a [`Param`] for intrinsic annotations
pub fn intrinsic_param(file: FileId, name: &str, ty: TyKind, literal_only: bool) -> Param {
    Param {
        // TODO: replace the dummy span with a proper span
        name: Ident::with_dummy_file_span(Symbol::intern(name), file),
        ty: Box::new(ty),
        literal_only,
        span: Span::dummy_file_span(file),
    }
}

/// Construct [`Param`]s with the given [`Ident`]s. The idents must be declared before.
pub fn params_from_idents(idents: Vec<Ident>, tcx: &TyCtx) -> Vec<Param> {
    let mut buf: Vec<Param> = vec![];
    for ident in idents.iter() {
        if let DeclKind::VarDecl(var_ref) = tcx.get(*ident).unwrap().as_ref() {
            let var_ref = var_ref.clone();
            let var = var_ref.borrow();

            buf.push(Param {
                name: *ident,
                ty: Box::new(var.ty.clone()),
                literal_only: false,
                span: ident.span,
            })
        }
    }
    buf
}<|MERGE_RESOLUTION|>--- conflicted
+++ resolved
@@ -15,28 +15,7 @@
 
 use super::ProcInfo;
 
-<<<<<<< HEAD
-/// Encode the given specification
-pub fn encode_spec(
-    span: Span,
-    pre: &Expr,
-    post: &Expr,
-    variables: Vec<Ident>,
-    direction: Direction,
-) -> Vec<Stmt> {
-    vec![
-        Spanned::new(span, StmtKind::Assert(direction, pre.clone())),
-        Spanned::new(span, StmtKind::Havoc(direction, variables)),
-        Spanned::new(span, StmtKind::Validate(direction)),
-        Spanned::new(span, StmtKind::Assume(direction, post.clone())),
-    ]
-}
-
-/// Encode the extend step in k-induction and bmc recursively for k times:
-///
-=======
 /// Encode the extend step in k-induction and bmc recursively for k times
->>>>>>> e139b8b3
 /// # Arguments
 /// * `span` - The span of the new generated statement
 /// * `inner_stmt` - A While statement to be encoded
