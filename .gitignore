--- conflicted
+++ resolved
@@ -1,12 +1,6 @@
 target
 .DS_Store
-<<<<<<< HEAD
 benchmark-results.csv
 vscode-ext/node_modules/
 vscode-ext/out/
-node_modules/
-# .dockerignore is symlinked to the .gitignore, so this line is useful:
-.git
-=======
-benchmark-results.csv
->>>>>>> cd06d796
+node_modules/